import sys

# ensure Python version is compatible (Python v2 will always error out)
if sys.version_info.major == 3 and sys.version_info.minor < 9:
    print(f'Python 3.9+ is required to run Surveyor (current: {sys.version_info.major}.{sys.version_info.minor})')
    exit(1)

import csv
import dataclasses
import datetime
import json
import logging
import os
from typing import Optional, Tuple, Callable

import click
from tqdm import tqdm

from common import Tag, Result
from help import log_echo
from load import get_product_instance, get_products


CONTEXT_SETTINGS = dict(help_option_names=["-h", "--help", "-what-am-i-doing"])

# Application version
current_version = "2.0"


def _list_products(ctx, _, value):
    """
    Print all implemented products to STDOUT.
    """
    if not value or ctx.resilient_parsing:
        return

    for product in get_products():
        click.echo(product)
    ctx.exit()


table_template: Tuple[int, int, int, int, int, int] = (30, 30, 30, 30, 30, 30)
table_template_str = f'{{:<{table_template[0]}}} ' \
                     f'{{:<{table_template[1]}}} ' \
                     f'{{:<{table_template[2]}}} ' \
                     f'{{:<{table_template[3]}}}'


def _write_results(output: Optional[csv.writer], results: list[Result], program: str, source: str,
                   tag: Tag, log: logging.Logger, use_tqdm: bool = False):
    """
    Helper function for writing search results to CSV or STDOUT.
    """
    if output:
        if isinstance(tag, Tuple):
            tag = tag[0]

        if len(results) > 0:
            log_echo(f"\033[92m-->{tag.tag}: {len(results)} results \033[0m", log, use_tqdm=use_tqdm)
        else:
            log_echo(f"-->{tag.tag}: {len(results)} results", log, use_tqdm=use_tqdm)

    for result in results:
        row = [result.hostname, result.username, result.path, result.command_line, program, source]

        if output:
            if result.other_data:
                row.extend(result.other_data)

            output.writerow(row)
        else:
            # trim data to make sure it fits into table format
            for i in range(len(row)):
                if len(row[i]) > table_template[i]:
                    row[i] = row[i][:table_template[i] - 3] + '...'

            click.echo(table_template_str.format(*row))


@dataclasses.dataclass
class ExecutionOptions:
    prefix: Optional[str]
    hostname: Optional[str]
    profile: str
    days: Optional[int]
    minutes: Optional[int]
    username: Optional[str]
    ioc_file: Optional[str]
    ioc_type: Optional[str]
    query: Optional[str]
    output: Optional[str]
    def_dir: Optional[str]
    def_file: Optional[str]
    no_file: bool
    no_progress: bool
    log_dir: str
    product_args: dict


# noinspection SpellCheckingInspection
@click.group("surveyor", context_settings=CONTEXT_SETTINGS, invoke_without_command=True, chain=False)
# filtering options
@click.option("--prefix", help="Output filename prefix.", type=click.STRING)
@click.option("--profile", help="The credentials profile to use.", type=click.STRING)
@click.option("--days", help="Number of days to search.", type=click.INT)
@click.option("--minutes", help="Number of minutes to search.", type=click.INT)
@click.option("--hostname", help="Target specific host by name.", type=click.STRING)
@click.option("--username", help="Target specific username.")
# different ways you can survey the EDR
@click.option("--deffile", 'def_file', help="Definition file to process (must end in .json).", type=click.STRING)
@click.option("--defdir", 'def_dir', help="Directory containing multiple definition files.", type=click.STRING)
@click.option("--query", help="A single query to execute.")
@click.option("--iocfile", 'ioc_file', help="IOC file to process. One IOC per line. REQUIRES --ioctype")
@click.option("--ioctype", 'ioc_type', help="One of: ipaddr, domain, md5")
# optional output
@click.option("--output", "--o", help="Specify the output file for the results. "
                                      "The default is create survey.csv in the current directory.")
@click.option("--no-file", help="Write results to STDOUT instead of the output CSV", is_flag=True, default=False)
@click.option("--no-progress", help="Suppress progress bar", is_flag=True, default=False)
# version option
@click.version_option(current_version)
# logging options
@click.option("--log-dir", 'log_dir', help="Specify the logging directory.", type=click.STRING, default='logs')
@click.pass_context
def cli(ctx, prefix: Optional[str], hostname: Optional[str], profile: str, days: Optional[int], minutes: Optional[int],
        username: Optional[str],
        ioc_file: Optional[str], ioc_type: Optional[str], query: Optional[str], output: Optional[str],
        def_dir: Optional[str], def_file: Optional[str], no_file: bool, no_progress: bool,
        log_dir: str):

    ctx.ensure_object(dict)
    ctx.obj = ExecutionOptions(prefix, hostname, profile, days, minutes, username, ioc_file, ioc_type, query, output,
                               def_dir, def_file, no_file, no_progress, log_dir, dict())

    if ctx.invoked_subcommand is None:
        survey(ctx, 'cbr')


# S1 options
@cli.command('s1', help="Query SentinelOne")
@click.option("--site-id", help="ID of SentinelOne site to query", multiple=True, default=None)
@click.option("--account-id", help="ID of SentinelOne account to query", multiple=True, default=None)
@click.option("--account-name", help="Name of SentinelOne account to query", multiple=True, default=None)
@click.option("--creds", 'creds', help="Path to credential file", type=click.Path(exists=True), required=True)
@click.pass_context
def s1(ctx, site_id: Optional[Tuple], account_id: Optional[Tuple], account_name: Optional[Tuple], creds: Optional[str]):
    ctx.obj.product_args = {
        'creds_file': creds,
        'site_id': list(site_id),
        'account_id': list(account_id),
        'account_name': list(account_name)
    }

    survey(ctx, 's1')

# CbC options
@cli.command('cbc', help="Query VMware Cb Enterprise EDR")
@click.option("--device-group", help="Name of device group to query", multiple=True, default=None)
@click.option("--device-policy", help="Name of device policy to query", multiple=True, default=None)
@click.pass_context
<<<<<<< HEAD
def cbc(ctx, device_group: Optional[Tuple], device_policy: Optional[Tuple]):
    ctx.obj.product_args = {
        'device_group': list(device_group),
        'device_policy': list(device_policy)
    }
=======
def cbc(ctx):
>>>>>>> 2168ddb8
    survey(ctx, 'cbc')

# CbR Options
@cli.command('cbr', help="Query VMware Cb Response")
@click.option("--sensor-group", help="Name of sensor group to query", multiple=True, default=None)
@click.pass_context
def cbr(ctx, sensor_group: Optional[Tuple]):
    ctx.obj.product_args = {
        'sensor_group': list(sensor_group)
    }
    survey(ctx, 'cbr')


@cli.command('dfe', help="Query Microsoft Defender for Endpoints")
@click.option("--creds", 'creds', help="Path to credential file", type=click.Path(exists=True), required=True)
@click.pass_context
def dfe(ctx, creds: Optional[str]):
    ctx.obj.product_args = {'creds_file': creds}
    survey(ctx, 'dfe')


def survey(ctx, product: str = 'cbr'):
    ctx.ensure_object(ExecutionOptions)
    opt: ExecutionOptions = ctx.obj

    if opt.ioc_file and opt.ioc_type is None:
        ctx.fail("--iocfile requires --ioctype")

    if opt.ioc_file and not os.path.isfile(opt.ioc_file):
        ctx.fail(f'Supplied --iocfile is not a file')

    if (opt.output or opt.prefix) and opt.no_file:
        ctx.fail('--output and --prefix cannot be used with --no-file')

    if opt.days and opt.minutes:
        ctx.fail('--days and --minutes are mutually exclusive')

    # instantiate a logger
    log = logging.getLogger('surveyor')
    logging.debug(f'Product: {product}')

    # configure logging
    root = logging.getLogger()
    root.setLevel(logging.DEBUG)
    root.handlers = list()  # remove all default handlers
    log_format = '[%(asctime)s] [%(levelname)-8s] [%(name)-36s] [%(filename)-20s:%(lineno)-4s] %(message)s'

    # create logging directory if it does not exist
    os.makedirs(opt.log_dir, exist_ok=True)

    # create logging file handler
    log_file_name = datetime.datetime.utcnow().strftime('%Y%m%d%H%M%S') + f'.{product}.log'
    handler = logging.FileHandler(os.path.join(opt.log_dir, log_file_name))
    handler.setLevel(logging.DEBUG)
    handler.setFormatter(logging.Formatter(log_format))
    root.addHandler(handler)

    # build arguments required for product class
    # must products only require the profile name
    kwargs = {
        'profile': opt.profile
    }

    if len(opt.product_args) > 0:
        kwargs.update(opt.product_args)

    kwargs['tqdm_echo'] = not opt.no_progress

    # instantiate a product class instance based on the product string
    try:
        product = get_product_instance(product, **kwargs)
    except ValueError as e:
        log.exception(e)
        ctx.fail(str(e))

    # placeholder for definition files if --defdir or --deffile is selected
    definition_files = list()

    # base_query stores the filters applied to the product query
    # initial query is retrieved from product instance
    base_query = product.base_query()

    # add filters specified by user
    if opt.username is not None:
        base_query.update({"username": opt.username})

    if opt.hostname is not None:
        base_query.update({"hostname": opt.hostname})

    if opt.days is not None:
        base_query.update({"days": opt.days})

    if opt.minutes is not None:
        base_query.update({"minutes": opt.minutes})

    # default header, shared by all products
    header = ["endpoint", "username", "process_path", "cmdline", "program", "source"]

    # add any additional rows that the current product includes to header
    header.extend(product.get_other_row_headers())

    if not opt.no_file:
        # determine output file name
        if opt.output:
            file_name = opt.output
        elif opt.prefix:
            file_name = f'{opt.prefix}-survey.csv'
        else:
            file_name = 'survey.csv'

        output_file = open(file_name, 'w', newline='', encoding='utf-8')

        # create CSV writer and write the header row
        writer = csv.writer(output_file)
        writer.writerow(header)
    else:
        output_file = None
        writer = None
        opt.no_progress = True
        template_str = f'{{:<{table_template[0]}}} {{:<{table_template[1]}}} {{:<{table_template[2]}}} ' \
                       f'{{:<{table_template[3]}}}'
        click.echo(template_str.format(*header))

    try:
        if opt.query:
            # if a query is specified run it directly
            log_echo(f"Running Custom Query: {opt.query}", log)
            product.process_search(Tag('query'), base_query, opt.query)

            for tag, results in product.get_results().items():
                _write_results(writer, results, opt.query, "query", tag, log)

        # test if deffile exists
        # deffile can be resolved from 'definitions' folder without needing to specify path or extension
        if opt.def_file:
            if not os.path.exists(opt.def_file):
                repo_deffile: str = os.path.join(os.path.dirname(__file__), 'definitions', opt.def_file)
                if not repo_deffile.endswith('.json'):
                    repo_deffile = repo_deffile + '.json'

                if os.path.isfile(repo_deffile):
                    log.debug(f'Using repo definition file {repo_deffile}')
                    opt.def_file = repo_deffile
                else:
                    ctx.fail("The deffile doesn't exist. Please try again.")
            definition_files.append(opt.def_file)

        # if --defdir add all files to list
        if opt.def_dir:
            if not os.path.exists(opt.def_dir):
                ctx.fail("The defdir doesn't exist. Please try again.")
            else:
                for root, dirs, files in os.walk(opt.def_dir):
                    for filename in files:
                        if os.path.splitext(filename)[1] == '.json':
                            definition_files.append(os.path.join(root, filename))

        # run search based on IOC file
        if opt.ioc_file:
            with open(opt.ioc_file) as ioc_file:
                data = ioc_file.readlines()
                log_echo(f"Processing IOC file: {ioc_file}", log)

                for ioc in data:
                    ioc = ioc.strip()
                    base_query.update({opt.ioc_type: ioc})
                    product.process_search(Tag(ioc), base_query, opt.query)
                    del base_query[opt.ioc_type]

                for tag, results in product.get_results().items():
                    _write_results(writer, results, ioc, 'ioc', tag, log)

        # run search against definition files and write to csv
        if opt.def_file is not None or opt.def_dir is not None:
            for definitions in tqdm(definition_files, desc='Processing definition files', disable=opt.no_progress):
                basename = os.path.basename(definitions)
                source = os.path.splitext(basename)[0]

                with open(definitions, 'r') as file:
                    programs = json.load(file)
                    for program, criteria in programs.items():
                        product.nested_process_search(Tag(program, data=source), criteria, base_query)

                        if product.has_results():
                            # write results as they become available
                            for tag, nested_results in product.get_results(final_call=False).items():
                                _write_results(writer, nested_results, program, tag.data, tag, log,
                                               use_tqdm=True)

                            # ensure results are only written once
                            product.clear_results()

            # write any remaining results
            for tag, nested_results in product.get_results().items():
                _write_results(writer, nested_results, tag.tag, tag.data, tag, log)

        if output_file:
            log_echo(f"\033[95mResults saved: {output_file.name}\033[0m", log)
    except KeyboardInterrupt:
        log_echo("Caught CTRL-C. Exiting...", log)
    except Exception as e:
        log_echo(f'Caught {type(e).__name__} (see log for details): {e}', log, logging.ERROR)
        log.exception(e)
    finally:
        if output_file:
            output_file.close()


def create_generic_product_command(name: str) -> Callable:
    @click.pass_context
    def command(ctx):
        survey(ctx, name)

    command.__name__ = name
    return command


# create click commands for all products that don't have a command function defined
for product_name in get_products():
    dir_res = dir()
    if product_name not in dir_res:
        cli.command(name=product_name, help=f'Query {product_name}')(create_generic_product_command(product_name))

if __name__ == "__main__":
    cli()<|MERGE_RESOLUTION|>--- conflicted
+++ resolved
@@ -158,15 +158,12 @@
 @click.option("--device-group", help="Name of device group to query", multiple=True, default=None)
 @click.option("--device-policy", help="Name of device policy to query", multiple=True, default=None)
 @click.pass_context
-<<<<<<< HEAD
 def cbc(ctx, device_group: Optional[Tuple], device_policy: Optional[Tuple]):
     ctx.obj.product_args = {
         'device_group': list(device_group),
         'device_policy': list(device_policy)
     }
-=======
-def cbc(ctx):
->>>>>>> 2168ddb8
+
     survey(ctx, 'cbc')
 
 # CbR Options
