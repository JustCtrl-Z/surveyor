from pprint import pprint

import click
from cbapi import CbEnterpriseResponseAPI, CbThreatHunterAPI
import urllib.request
import urllib.parse
import json
import configparser 

from products import vmware_cb_response as cbr, vmware_cb_enterprise_edr as cbth, microsoft_defender_for_endpoints as defender


class EDRCommon:
    def __init__(self, product, profile):
        self.product = product
        self.profile = profile

    def validate_input(self, query, hostname, username):
        if hostname and 'hostname' in query:
            click.echo('Cannot use --hostname with "hostname:" (in query)')
            return False
        elif username and 'username' in query:
            click.echo('Cannot use --username with "username:" (in query)')
            return False
        else:
            return True

    # Build the query based on the product that was chosen
    def base_query(self, *args):
        if self.product == "cbr":
            return cbr.build_query(*args)

        elif self.product == "cbth":
            return args

        elif self.product == "defender":
            return defender.build_query(*args)


    # Search based on the product that was chosen
    def process_search(self, conn, base_query, query):
        if self.product == "cbr":
            return cbr.process_search(conn, query, base_query)

        elif self.product == "cbth":
            return cbth.process_search(conn, query, base_query)
        
        elif self.product == "defender":
            return defender.process_search(conn, query, base_query)

    # If defdir or deffiles were given run the appropriate search based on the product
    def nested_process_search(self, criteria, conn, base_query):
        if self.product == "cbr":
            return cbr.nested_process_search(conn, criteria, base_query)

        elif self.product == "cbth":
            return cbth.nested_process_search(conn, criteria, base_query)
        
        elif self.product == "defender": 
            return defender.nested_process_search(conn, criteria, base_query)

    # write the rows of the CSV
    def write_csv(self, output, results, *args):
        for r in results:
            row = [r[0], r[1], r[2], r[3], args[0], args[1]]
            output.writerow(row)

    def get_connection(self):
        if self.product == 'cbr':
            if self.profile:
                cb_conn = CbEnterpriseResponseAPI(profile=self.profile)
            else:
                cb_conn = CbEnterpriseResponseAPI()

            return cb_conn

        elif self.product == 'cbth':
            if self.profile:
                cb_conn = CbThreatHunterAPI(profile=self.profile)
            else:
                cb_conn = CbThreatHunterAPI()
            
            return cb_conn

    def get_connection_creds(self, creds):
        
        if self.product == 'defender':
            if self.profile: 
                atp_profile = self.profile
            else: 
                atp_profile = "default"
        
            config = self.config_reader(creds)
<<<<<<< HEAD
            conn = self.get_aad_token(config[atp_profile]['tenantId'], config[atp_profile]['appId'], config[atp_profile]['appSecret'])
=======
            token = self.get_aad_token(config[atp_profile]['tenantId'], config[atp_profile]['appId'], config[atp_profile]['appSecret'])
>>>>>>> 8385f6b2

            return token
    
    def get_aad_token(self, tenantID, appID, appSecret):
        tenantId = tenantID 
        appId = appID
        appSecret = appSecret

        url = f"https://login.windows.net/{tenantID}/oauth2/token"

        resourcesAppIdUri = 'https://api.securitycenter.windows.com'
        body = {
            "resource": resourcesAppIdUri, 
            "client_id": appId, 
            "client_secret":appSecret, 
            "grant_type":"client_credentials"
        }

        data = urllib.parse.urlencode(body).encode("utf-8")
        req = urllib.request.Request(url, data)
        response = urllib.request.urlopen(req)
        jsonResponse = json.loads(response.read())
        aadToken = jsonResponse["access_token"]

        return aadToken 

    def config_reader(self, creds_file): 
        config = configparser.ConfigParser()
        config.sections()
        config.read(creds_file)

        return config <|MERGE_RESOLUTION|>--- conflicted
+++ resolved
@@ -91,11 +91,7 @@
                 atp_profile = "default"
         
             config = self.config_reader(creds)
-<<<<<<< HEAD
-            conn = self.get_aad_token(config[atp_profile]['tenantId'], config[atp_profile]['appId'], config[atp_profile]['appSecret'])
-=======
             token = self.get_aad_token(config[atp_profile]['tenantId'], config[atp_profile]['appId'], config[atp_profile]['appSecret'])
->>>>>>> 8385f6b2
 
             return token
     
