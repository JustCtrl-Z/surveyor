import datetime
import logging

import cbc_sdk.errors
from cbc_sdk.rest_api import CBCloudAPI
from cbc_sdk.platform import Process
from cbc_sdk.base import QueryBuilder

from common import Product, Result, Tag

PARAMETER_MAPPING: dict[str, str] = {
    'process_name': 'process_name',
    'ipaddr': 'netconn_ipv4',
    'cmdline': 'process_cmdline',
    'digsig_publisher': 'process_publisher',
    'domain': 'netconn_domain',
    'internal_name': 'process_internal_name',
}

def _convert_relative_time(relative_time):
    """
    Convert a Cb Response relative time boundary (i.e., start:-1440m) to a device_timestamp:
    device_timestamp:[2019-06-02T00:00:00Z TO 2019-06-03T23:59:00Z]
    """
    time_format = "%Y-%m-%dT%H:%M:%SZ"
    minus_minutes = relative_time.split(':')[1].split('m')[0].split('-')[1]
    end_time = datetime.datetime.now()
    start_time = end_time - datetime.timedelta(minutes=int(minus_minutes))
    device_timestamp = 'device_timestamp:[{0} TO {1}]'.format(start_time.strftime(time_format),
                                                              end_time.strftime(time_format))
    return device_timestamp


class CbEnterpriseEdr(Product):
    product: str = 'cbc'
    _conn: CBCloudAPI  # CB Cloud API

    def __init__(self, profile: str, **kwargs):
        self._device_group = kwargs['device_group']
        self._device_policy = kwargs['device_policy']

        super().__init__(self.product, profile, **kwargs)

    def _authenticate(self):
        if self.profile:
            cb_conn = CBCloudAPI(profile=self.profile)
        else:
            cb_conn = CBCloudAPI()

        self._conn = cb_conn

    def build_query(self, filters: dict):
        query_base = QueryBuilder()

        for key, value in filters.items():
            if key == "days":
                minutes_back = f'start:-{value * 1440}m'
                minutes_back = _convert_relative_time(minutes_back)
                query_base.and_(minutes_back)
            elif key == "minutes":
                minutes_back = f'start:-{value}m'
                minutes_back = _convert_relative_time(minutes_back)
                query_base.and_(minutes_back)
            elif key == "hostname":
                device_name = f'device_name:{value}'
                query_base.and_(device_name)
            elif key == "username":
                user_name = f'process_username:{value}'
                query_base.and_(user_name)
            else:
                self._echo(f'Query filter {key} is not supported by product {self.product}', logging.WARNING)

        if self._device_group:
            device_group = []
            for name in self._device_group:
                device_group.append(f'device_group:"{name}"')
            query_base.and_('(' + ' OR '.join(device_group) + ')')

        if self._device_policy:
            device_policy = []
            for name in self._device_policy:
                device_policy.append(f'device_policy:"{name}"')
            query_base.and_('(' + ' OR '.join(device_policy) + ')')

        return query_base

    def process_search(self, tag: Tag, base_query: dict, query: str) -> None:
        results = set()

        if len(base_query) >= 1:
            base_query = self.build_query(base_query)
            string_query = base_query.where(query)
        else:
            string_query = query

        try:
            query = self._conn.select(Process)

            # noinspection PyUnresolvedReferences
            for proc in query.where(string_query):
                deets = proc.get_details()
                if 'process_cmdline' in deets:
                    result = Result(deets['device_name'], deets['process_username'][0], deets['process_name'], deets['process_cmdline'][0],
                                    (deets['device_timestamp'], deets['process_guid'],))
                else:
                    result = Result(deets['device_name'], deets['process_username'][0], deets['process_name'], '',
                                    (deets['device_timestamp'], deets['process_guid'],))
                results.add(result)
        except KeyboardInterrupt:
            self._echo("Caught CTRL-C. Returning what we have.")

        self._add_results(list(results), tag)

    def nested_process_search(self, tag: Tag, criteria: dict, base_query: dict) -> None:
        results = set()
        base_query = self.build_query(base_query)

        for search_field, terms in criteria.items():
            try:
                # quote terms with spaces in them
                terms = [(f'"{term}"' if ' ' in term else term) for term in terms]

                if search_field not in PARAMETER_MAPPING:
                    self._echo(f'Query filter {search_field} is not supported by product {self.product}',
                               logging.WARNING)
                    continue

                query = '(' + ' OR '.join('%s:%s' % (PARAMETER_MAPPING[search_field], term) for term in terms) + ')'

                self.log.debug(f'Query {tag}: {query}')

                process = self._conn.select(Process)

                full_query = base_query.where(query)

                self.log.debug(f'Full Query: {full_query}')

                # noinspection PyUnresolvedReferences
                for proc in process.where(full_query):
<<<<<<< HEAD
                    hostname = proc.device_name if hasattr(proc, 'device_name') else 'UNKNOWN'
                    user = proc.process_username[0] if hasattr(proc, 'process_username') else 'UNKNOWN'
                    proc_name = proc.process_name if hasattr(proc, 'process_name') else 'UNKNOWN'
                    cmdline = proc.process_cmdline[0] if hasattr(proc, 'process_cmdline') else 'UNKNOWN'
                    ts = proc.device_timestamp if hasattr(proc, 'device_timestamp') else 'UNKNOWN'
                    result = Result(hostname, user, proc_name, cmdline, (ts,))
=======
                    deets = proc.get_details()
                    result = Result(deets['device_name'], deets['process_username'][0], deets['process_name'],
                                    deets['process_cmdline'][0], (deets['device_timestamp'], deets['process_guid'],))
>>>>>>> 2168ddb8
                    results.add(result)
            except cbc_sdk.errors.ApiError as e:
                self._echo(f'CbC SDK Error (see log for details): {e}', logging.ERROR)
                self.log.exception(e)
            except KeyboardInterrupt:
                self._echo("Caught CTRL-C. Returning what we have . . .")

        self.log.debug(f'Nested search results: {len(results)}')
        self._add_results(list(results), tag)

    def get_other_row_headers(self) -> list[str]:
        return ['Device Timestamp', 'Process GUID']<|MERGE_RESOLUTION|>--- conflicted
+++ resolved
@@ -137,18 +137,17 @@
 
                 # noinspection PyUnresolvedReferences
                 for proc in process.where(full_query):
-<<<<<<< HEAD
-                    hostname = proc.device_name if hasattr(proc, 'device_name') else 'UNKNOWN'
-                    user = proc.process_username[0] if hasattr(proc, 'process_username') else 'UNKNOWN'
-                    proc_name = proc.process_name if hasattr(proc, 'process_name') else 'UNKNOWN'
-                    cmdline = proc.process_cmdline[0] if hasattr(proc, 'process_cmdline') else 'UNKNOWN'
-                    ts = proc.device_timestamp if hasattr(proc, 'device_timestamp') else 'UNKNOWN'
-                    result = Result(hostname, user, proc_name, cmdline, (ts,))
-=======
                     deets = proc.get_details()
-                    result = Result(deets['device_name'], deets['process_username'][0], deets['process_name'],
-                                    deets['process_cmdline'][0], (deets['device_timestamp'], deets['process_guid'],))
->>>>>>> 2168ddb8
+                    
+                    hostname = deets['device_name'] if 'device_name' in deets else 'None'
+                    user = deets['process_username'][0] if 'process_username' in deets else 'None'
+                    proc_name = deets['process_name'] if 'process_name' in deets else 'None'
+                    cmdline = deets['process_cmdline'][0] if 'process_cmdline' in deets else 'None'
+                    ts = deets['device_timestamp'] if 'device_timestamp' in deets else 'None'
+                    proc_guid = deets['process_guid'] if 'process_guid' in deets else 'Non'
+                    
+                    result = Result(hostname, user, proc_name, cmdline, (ts, guid,))
+                    
                     results.add(result)
             except cbc_sdk.errors.ApiError as e:
                 self._echo(f'CbC SDK Error (see log for details): {e}', logging.ERROR)
